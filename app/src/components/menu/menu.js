--- conflicted
+++ resolved
@@ -67,23 +67,15 @@
             submenu: [
                 {
                     label: 'Back',
-<<<<<<< HEAD
-                    click: () => {
-=======
                     accelerator: 'CmdOrCtrl+[',
-                    click: function() {
->>>>>>> 6f98248a
+                    click: () => {
                         onGoBack();
                     }
                 },
                 {
                     label: 'Forward',
-<<<<<<< HEAD
-                    click: () => {
-=======
                     accelerator: 'CmdOrCtrl+]',
-                    click: function() {
->>>>>>> 6f98248a
+                    click: () => {
                         onGoForward();
                     }
                 },
